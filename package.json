{
  "name": "waterline-criteria",
  "version": "0.9.1",
  "description": "Utility library for use in Sails adapters where you need to filter a list of output using a criteria object",
  "main": "index.js",
  "scripts": {
    "test": "mocha"
  },
  "repository": {
    "type": "git",
    "url": "git@github.com:balderdashy/waterline-criteria.git"
  },
  "keywords": [
    "waterline",
    "utility"
  ],
  "author": "Mike McNeil",
  "license": "MIT",
  "dependencies": {
    "lodash": "1.2.1"
  },
  "devDependencies": {
<<<<<<< HEAD
    "mocha": "~1.12.0"
=======
    "bower": "~0.10.0",
    "grunt": "~0.4.1",
    "grunt-text-replace": "~0.3.6",
    "grunt-contrib-clean": "~0.5.0",
    "grunt-contrib-uglify": "~0.2.2"
>>>>>>> 2f804a2f
  }
}<|MERGE_RESOLUTION|>--- conflicted
+++ resolved
@@ -20,14 +20,11 @@
     "lodash": "1.2.1"
   },
   "devDependencies": {
-<<<<<<< HEAD
-    "mocha": "~1.12.0"
-=======
+    "mocha": "~1.12.0",
     "bower": "~0.10.0",
     "grunt": "~0.4.1",
     "grunt-text-replace": "~0.3.6",
     "grunt-contrib-clean": "~0.5.0",
     "grunt-contrib-uglify": "~0.2.2"
->>>>>>> 2f804a2f
   }
 }